--- conflicted
+++ resolved
@@ -8,10 +8,9 @@
 import logging
 import tempfile
 import itertools
-from functools import partial
 from operator import itemgetter
 from multiprocessing import cpu_count
-import functools
+from functools import partial
 
 import dvc.prompt as prompt
 from dvc.config import Config
@@ -20,20 +19,8 @@
     ConfirmRemoveError,
     DvcIgnoreInCollectedDirError,
 )
-<<<<<<< HEAD
 from dvc.progress import Tqdm, TqdmThreadPoolExecutor
-from dvc.utils import (
-    LARGE_DIR_SIZE,
-    tmp_fname,
-    to_chunks,
-    move,
-    relpath,
-    makedirs,
-)
-=======
-from dvc.progress import progress, ProgressCallback
 from dvc.utils import LARGE_DIR_SIZE, tmp_fname, move, relpath, makedirs
->>>>>>> 5e4d2669
 from dvc.state import StateNoop
 from dvc.path_info import PathInfo, URLInfo
 from dvc.utils.http import open_url
@@ -641,42 +628,20 @@
         Returns:
             A list with checksums that were found in the remote
         """
-<<<<<<< HEAD
-        if self.no_traverse and hasattr(self, "batch_exists"):
-            with Tqdm(total=len(checksums)) as pbar:
-                exists_with_progress = functools.partial(
-                    self.batch_exists, callback=pbar.update_desc
-                )
-
-                with TqdmThreadPoolExecutor(
-                    max_workers=jobs or self.JOBS
-                ) as executor:
-                    path_infos = [
-                        self.checksum_to_path_info(x) for x in checksums
-                    ]
-                    chunks = to_chunks(path_infos, num_chunks=self.JOBS)
-                    results = executor.map(exists_with_progress, chunks)
-                    in_remote = itertools.chain.from_iterable(results)
-                    ret = list(itertools.compress(checksums, in_remote))
-                    return ret
-=======
         if not self.no_traverse:
             return list(set(checksums) & set(self.all()))
 
-        progress_callback = ProgressCallback(len(checksums))
->>>>>>> 5e4d2669
-
-        def exists_with_progress(path_info):
-            ret = self.exists(path_info)
-            progress_callback.update(str(path_info))
-            return ret
-
-        with ThreadPoolExecutor(max_workers=jobs or self.JOBS) as executor:
-            path_infos = [self.checksum_to_path_info(x) for x in checksums]
-            in_remote = executor.map(exists_with_progress, path_infos)
-            ret = list(itertools.compress(checksums, in_remote))
-            progress_callback.finish("")
-            return ret
+        with Tqdm(total=len(checksums)) as pbar:
+            def exists_with_progress(path_info):
+                ret = self.exists(path_info)
+                pbar.update_desc(str(path_info))
+                return ret
+
+            with TqdmThreadPoolExecutor(max_workers=jobs or self.JOBS) as executor:
+                path_infos = [self.checksum_to_path_info(x) for x in checksums]
+                in_remote = executor.map(exists_with_progress, path_infos)
+                ret = list(itertools.compress(checksums, in_remote))
+                return ret
 
     def already_cached(self, path_info):
         current = self.get_checksum(path_info)
